# ProjectMeats3

A business management application for meat sales brokers, migrated from PowerApps to Django REST Framework (backend) and React TypeScript (frontend). Manages suppliers, customers, purchase orders, accounts receivables, and related business entities with an AI Assistant featuring Copilot-style UI and document processing.

## 🚀 Quick Start (5 Minutes)

**Prerequisites**: Python 3.9+, Node.js 16+

<<<<<<< HEAD
**Having authentication issues?** Run this one command:

```bash
python setup_ai_assistant.py
```

This interactive wizard will configure everything needed including authentication, database, and AI features. See [QUICK_SETUP.md](QUICK_SETUP.md) for more details.

## 🏗️ Technology Stack

- **Backend**: Django 4.2.7 + Django REST Framework + PostgreSQL
- **Frontend**: React 18.2.0 + TypeScript + Styled Components  
- **AI Assistant**: OpenAI GPT-4 integration with modern Copilot-style interface
- **Authentication**: Django User system with profile management
- **API**: RESTful endpoints with OpenAPI documentation
- **Testing**: 95+ comprehensive backend tests

## 📁 Project Structure

```
ProjectMeats3/
├── backend/                    # Django REST Framework API
│   ├── apps/                  # Business entities (9 complete)
│   │   ├── accounts_receivables/  # Customer payments
│   │   ├── suppliers/            # Supplier management
│   │   ├── customers/            # Customer relationships
│   │   ├── purchase_orders/      # Order processing
│   │   ├── plants/              # Processing facilities
│   │   ├── contacts/            # Contact management
│   │   └── core/                # Shared utilities
│   └── requirements.txt
├── frontend/                   # React TypeScript application
│   ├── src/
│   │   ├── components/         # Reusable UI components
│   │   ├── screens/           # Main application screens
│   │   └── services/         # API communication
│   └── package.json
├── docs/                      # Documentation
└── powerapps_export/          # Original PowerApps solution
```

## 🚀 Quick Setup

### Recommended Setup (Centralized Configuration)
```bash
# 1. Set up environment using centralized configuration
python config/manage_env.py setup development

# 2. Install dependencies  
pip install -r backend/requirements.txt
cd frontend && npm install && cd ..

# 3. Run database migrations
cd backend && python manage.py migrate && cd ..

# 4. Start development servers
make dev
```

### Alternative Setup (Legacy)
```bash
# Use the legacy setup script
python setup.py
```

### Environment Configuration

This project uses a **centralized environment configuration system** for better maintainability:

- **📁 config/environments/** - Environment-specific configurations (dev/staging/prod)
- **🔧 config/manage_env.py** - Environment management script
- **📖 docs/ENVIRONMENT_GUIDE.md** - Complete configuration guide

**Quick Commands:**
```bash
python config/manage_env.py setup development  # Set up dev environment
python config/manage_env.py setup staging      # Set up staging environment  
python config/manage_env.py setup production   # Set up production environment
python config/manage_env.py validate           # Validate current configuration
```

**Prerequisites**: Python 3.9+, Node.js 16+, Git

### Option 1: Interactive AI Assistant Setup (Recommended)
=======
>>>>>>> 4ef20cf8
```bash
# 1. Clone and enter directory
git clone https://github.com/Meats-Central/ProjectMeats3.git
cd ProjectMeats3

# 2. Run setup (handles everything automatically)
python setup.py

# 3. Start development servers
make dev
# Windows: run backend and frontend in separate terminals
```

**Access your application:**
- **Frontend**: http://localhost:3000
- **API Docs**: http://localhost:8000/api/docs/
- **Admin Panel**: http://localhost:8000/admin/ (admin/WATERMELON1219)

## 🔧 Development Guide

### Technology Stack
- **Backend**: Django 4.2.7 + REST Framework + SQLite/PostgreSQL
- **Frontend**: React 18.2.0 + TypeScript + Styled Components
- **AI Assistant**: OpenAI GPT-4 + Copilot-style interface
- **Testing**: 95+ backend tests

### Project Structure
```
ProjectMeats3/
├── backend/           # Django API with 9 business apps
├── frontend/          # React TypeScript application
├── Makefile          # Development commands
└── setup.py          # Automated setup script
```

### Essential Commands
```bash
# Development
make dev              # Start both servers
make backend          # Backend only
make frontend         # Frontend only

# Database
make migrate          # Apply migrations
make migrations       # Create migrations

# Testing & Quality
make test             # Run all tests
make format           # Format code
make lint             # Lint code
make clean            # Clean artifacts
```

### AI Assistant Features
- **Chat Interface**: Natural language business queries
- **Document Processing**: Drag & drop file upload and analysis
- **Entity Extraction**: Automatic data extraction from documents
- **Business Intelligence**: Performance metrics and analysis

### Common Issues & Fixes

**Authentication errors**: 
```bash
python setup.py  # Recreates all configs
```

**Module not found errors**:
```bash
cd backend && pip install -r requirements.txt
cd frontend && npm install
```

**CORS errors**: Ensure both servers are running on correct ports (8000/3000)

## 🚀 Production Deployment

### Quick Production Setup (Digital Ocean App Platform)

1. **Environment Variables**:
```bash
# Backend
SECRET_KEY=your-production-secret-key
DEBUG=False
ALLOWED_HOSTS=your-domain.com
DATABASE_URL=postgresql://user:pass@host:port/db
CORS_ALLOWED_ORIGINS=https://your-frontend-domain.com

# Frontend  
REACT_APP_API_BASE_URL=https://your-backend-domain.com/api/v1
```

2. **Build Commands**:
```yaml
# Backend
build_command: pip install -r requirements.txt && python manage.py collectstatic --noinput && python manage.py migrate --noinput
run_command: gunicorn --worker-tmp-dir /dev/shm projectmeats.wsgi

# Frontend
build_command: npm run build
run_command: serve -s build
```

3. **Essential Production Tasks**:
- [ ] Update SECRET_KEY and set DEBUG=False
- [ ] Configure PostgreSQL database
- [ ] Set up SSL/HTTPS certificates
- [ ] Configure environment variables
- [ ] Test all functionality
- [ ] Set up monitoring and backups

### Performance Optimizations
- Database indexes on key fields
- Query optimization with select_related()
- Static file compression and CDN
- Frontend code splitting and caching
- Background task processing for AI features

## 📋 Business Entities (Migration Status)

**Completed** ✅:
- **Accounts Receivables** - Customer payment tracking
- **Suppliers** - Supplier management  
- **Customers** - Customer relationships
- **Purchase Orders** - Order processing
- **Plants** - Processing facilities
- **Contacts** - Contact management
- **User Profiles** - Authentication system
- **AI Assistant** - Document processing and chat

## 🧪 Testing

```bash
make test              # All tests
make test-backend      # Django tests only  
make test-frontend     # React tests only
```

**Coverage**: 95+ backend tests covering all business logic, API endpoints, and data models.

## 🛠️ Contributing

1. **Setup**: Follow Quick Start guide above
2. **Standards**: Use existing patterns from implemented entities
3. **Testing**: Add tests for new functionality
4. **Code Quality**: Run `make format` and `make lint` before commits

## 📚 Reference

### URLs
- **Frontend**: http://localhost:3000
- **Backend API**: http://localhost:8000
- **API Documentation**: http://localhost:8000/api/docs/
- **Admin Panel**: http://localhost:8000/admin/

### Default Credentials
- **Username**: admin
- **Password**: WATERMELON1219

### AI Assistant Demo Commands
- "Show me supplier performance metrics"
- "Help me analyze purchase orders"
- "Review customer order patterns" 
- Upload documents via drag & drop

---

**Need help?** Create an issue or check error messages - the setup script handles 99% of common problems automatically.<|MERGE_RESOLUTION|>--- conflicted
+++ resolved
@@ -6,14 +6,15 @@
 
 **Prerequisites**: Python 3.9+, Node.js 16+
 
-<<<<<<< HEAD
-**Having authentication issues?** Run this one command:
-
-```bash
-python setup_ai_assistant.py
-```
-
-This interactive wizard will configure everything needed including authentication, database, and AI features. See [QUICK_SETUP.md](QUICK_SETUP.md) for more details.
+```bash
+# Option 1: Automated Setup (Recommended)
+python setup.py
+
+# Option 2: Centralized Environment Configuration
+python config/manage_env.py setup development
+```
+
+The automated setup script configures everything needed including authentication, database, and AI features. For advanced environment management, use the centralized configuration system detailed below.
 
 ## 🏗️ Technology Stack
 
@@ -90,9 +91,7 @@
 
 **Prerequisites**: Python 3.9+, Node.js 16+, Git
 
-### Option 1: Interactive AI Assistant Setup (Recommended)
-=======
->>>>>>> 4ef20cf8
+### Option 1: Quick Setup (Automated)
 ```bash
 # 1. Clone and enter directory
 git clone https://github.com/Meats-Central/ProjectMeats3.git
@@ -104,6 +103,22 @@
 # 3. Start development servers
 make dev
 # Windows: run backend and frontend in separate terminals
+```
+
+### Option 2: Centralized Environment Management
+```bash
+# 1. Set up environment using centralized configuration
+python config/manage_env.py setup development
+
+# 2. Install dependencies  
+pip install -r backend/requirements.txt
+cd frontend && npm install && cd ..
+
+# 3. Run database migrations
+cd backend && python manage.py migrate && cd ..
+
+# 4. Start development servers
+make dev
 ```
 
 **Access your application:**
